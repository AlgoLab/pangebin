<<<<<<< HEAD
# Pangebin (WIP)
Checkout ISMB2025 branch.
```
git checkout ismb2025
```

---
=======
# Pangebin

## Setup Python virtual environment
>>>>>>> 8b5cc700

<!-- DOCU condaenv for dev -> change when user's one is ready -->
* [*For dev*] Create the conda environment

  ```sh
  conda env create -n pangebin-dev -f config/condaenv_311-dev.yml
  ```

* [*For dev*] Activate the conda environment

  ```sh
  conda activate pangebin-dev
  ```

## Usage

Example with the dataset `SAMN16357463`:

```sh
dataset_dir="test/SAMN16357463"
```

> **Note:** each script has a command `clean`
>
> ```sh
> ./script.sh clean $dataset_dir
> ```

1. standardize GFA assembly graphs

   ```sh
   ./test/std_asm_graph.sh run $dataset_dir
   ```

2. make pangenome graph with nextflow (make sur you have installed the command for the nextflow profile)

   ```sh
   ./test/pangenome.sh run $dataset_dir
   ```

3. make pan-assembly graph

   ```sh
   ./test/panassembly.sh run $dataset_dir
   ```

4. Obtain the GC probability scores of the fragments

   ```sh
   ./test/gc_prob_scores.sh run $dataset_dir
   ```

5. Obtain gene density on the fragments

   1. Map the gene on the contigs from the two assemblers

      ```sh
      ./test/gene_mapping.sh blast $dataset_dir
      ```

   2. Filter the gene mappings

      ```sh
      ./test/gene_mapping.sh filter $dataset_dir
      ```

   3. Obtain the gene density on the fragments

      ```sh
      ./test/frag_gene_densities.sh run $dataset_dir
      ```

6. Obtain the seed from positive gene densities

   ```sh
   ./test/fragment_seeds.sh run $dataset_dir
   ```

7. Execute PlasBin-Flow modified for pan-assembly

   ```sh
   ./test/plasbin_panasm.sh run $dataset_dir
   ```

## Pangebin-PlasBin-flow conversion

### Use PlasBin-flow inputs to Pangebin

```sh
# pbf : PlasBin-flow
# pg : Pangebin
# Convert plasmidness
pangebin utils pbf-comp plm pbf_plasmidness.tsv pg_plasmidness.tsv
# Convert seeds
pangebin utils pbf-comp seeds pbf_seeds.tsv pg_seeds.tsv
# Recompute GC contents
pangebin sub gc from-gfa graph.gfa pg_gc_scores.tsv
# Run Pangebin on assembly graph
pangebin sub plasbin asm graph.gfa pg_seeds.tsv pg_gc_scores.tsv pg_plasmidness.tsv --outdir pg_outdir
```

### Convert Pangebin outputs to PlasBin-flow output

```sh
pangebin utils pbf-comp bins pg_outdir pbf_bins.tsv
```

## Going further into the details

Understanding GFA tags system:

* [doc/gfa/standardized.md](doc/gfa/standardized.md)
* [doc/gfa/panassembly.md](doc/gfa/panassembly.md)<|MERGE_RESOLUTION|>--- conflicted
+++ resolved
@@ -1,16 +1,6 @@
-<<<<<<< HEAD
-# Pangebin (WIP)
-Checkout ISMB2025 branch.
-```
-git checkout ismb2025
-```
-
----
-=======
 # Pangebin
 
 ## Setup Python virtual environment
->>>>>>> 8b5cc700
 
 <!-- DOCU condaenv for dev -> change when user's one is ready -->
 * [*For dev*] Create the conda environment
